//! Download management for external tools and applications. Locate and automatically download
//! applications (if needed) to use them in the build pipeline.

use std::collections::HashMap;
use std::path::PathBuf;

<<<<<<< HEAD
use anyhow::{bail, ensure, Context, Result, anyhow};
=======
use anyhow::{anyhow, bail, ensure, Context, Result};
>>>>>>> 28bc433f
use directories::ProjectDirs;
use futures_util::stream::StreamExt;
use once_cell::sync::Lazy;
use tokio::fs::File;
use tokio::io::{AsyncWriteExt, AsyncReadExt};
use tokio::process::Command;
use tokio::sync::{Mutex, OnceCell};

use self::archive::Archive;
use crate::common::{is_executable, path_exists, path_exists_and};

/// The application to locate and eventually download when calling [`get`].
#[derive(Clone, Copy, Debug, PartialEq, Eq, Hash, strum::EnumIter)]
pub enum Application {
    /// sass for generating css
    Sass,
    /// tailwindcss for generating css
    TailwindCss,
    /// wasm-bindgen for generating the JS bindings.
    WasmBindgen,
    /// wasm-opt to improve performance and size of the output file further.
    WasmOpt,
}

impl Application {
    /// Base name of the executable without extension.
    pub(crate) fn name(&self) -> &str {
        match self {
            Self::Sass => "sass",
            Self::TailwindCss => "tailwindcss",
            Self::WasmBindgen => "wasm-bindgen",
            Self::WasmOpt => "wasm-opt",
        }
    }

    /// Path of the executable within the downloaded archive.
    pub(crate) fn path(&self) -> &str {
        if cfg!(target_os = "windows") {
            match self {
                Self::Sass => "sass.bat",
                Self::TailwindCss => "tailwindcss.exe",
                Self::WasmBindgen => "wasm-bindgen.exe",
                Self::WasmOpt => "bin/wasm-opt.exe",
            }
        } else {
            match self {
                Self::Sass => "sass",
                Self::TailwindCss => "tailwindcss",
                Self::WasmBindgen => "wasm-bindgen",
                Self::WasmOpt => "bin/wasm-opt",
            }
        }
    }

    /// Additional files included in the archive that are required to run the main binary.
    pub(crate) fn extra_paths(&self) -> &[&str] {
        match self {
            Self::Sass => {
                if cfg!(target_os = "windows") {
                    &["src/dart.exe", "src/sass.snapshot"]
                } else {
                    &["src/dart", "src/sass.snapshot"]
                }
            }
            Self::TailwindCss => &[],
            Self::WasmBindgen => &[],
            Self::WasmOpt => {
                if cfg!(target_os = "macos") {
                    &["lib/libbinaryen.dylib"]
                } else {
                    &[]
                }
            }
        }
    }

    /// Default version to use if not set by the user.
    pub(crate) fn default_version(&self) -> &str {
        match self {
            Self::Sass => "1.69.5",
            Self::TailwindCss => "3.3.5",
            Self::WasmBindgen => "0.2.88",
            Self::WasmOpt => "version_116",
        }
    }

    /// Direct URL to the release of an application for download.
    pub(crate) fn url(&self, version: &str) -> Result<String> {
        let target_os = if cfg!(target_os = "windows") {
            "windows"
        } else if cfg!(target_os = "macos") {
            "macos"
        } else if cfg!(target_os = "linux") {
            "linux"
        } else {
            bail!("unsupported OS")
        };

        let target_arch = if cfg!(target_arch = "x86_64") {
            "x86_64"
        } else if cfg!(target_arch = "aarch64") {
            "aarch64"
        } else {
            bail!("unsupported target architecture")
        };

        Ok(match self {
            Self::Sass => match (target_os, target_arch) {
                ("windows", "x86_64") => format!("https://github.com/sass/dart-sass/releases/download/{version}/dart-sass-{version}-windows-x64.zip"),
                ("macos" | "linux", "x86_64") => format!("https://github.com/sass/dart-sass/releases/download/{version}/dart-sass-{version}-{target_os}-x64.tar.gz"),
                ("macos" | "linux", "aarch64") => format!("https://github.com/sass/dart-sass/releases/download/{version}/dart-sass-{version}-{target_os}-arm64.tar.gz"),
                _ => bail!("Unable to download Sass for {target_os} {target_arch}")
            },

            Self::TailwindCss => match (target_os, target_arch) {
                ("windows", "x86_64") => format!("https://github.com/tailwindlabs/tailwindcss/releases/download/v{version}/tailwindcss-windows-x64.exe"),
                ("macos" | "linux", "x86_64") => format!("https://github.com/tailwindlabs/tailwindcss/releases/download/v{version}/tailwindcss-{target_os}-x64"),
                ("macos" | "linux", "aarch64") => format!("https://github.com/tailwindlabs/tailwindcss/releases/download/v{version}/tailwindcss-{target_os}-arm64"),
                _ => bail!("Unable to download tailwindcss for {target_os} {target_arch}")
            },

            Self::WasmBindgen => match (target_os, target_arch) {
                ("windows", "x86_64") => format!("https://github.com/rustwasm/wasm-bindgen/releases/download/{version}/wasm-bindgen-{version}-x86_64-pc-windows-msvc.tar.gz"),
                ("macos", "x86_64") => format!("https://github.com/rustwasm/wasm-bindgen/releases/download/{version}/wasm-bindgen-{version}-x86_64-apple-darwin.tar.gz"),
                ("macos", "aarch64") => format!("https://github.com/rustwasm/wasm-bindgen/releases/download/{version}/wasm-bindgen-{version}-aarch64-apple-darwin.tar.gz"),
                ("linux", "x86_64") => format!("https://github.com/rustwasm/wasm-bindgen/releases/download/{version}/wasm-bindgen-{version}-x86_64-unknown-linux-musl.tar.gz"),
                ("linux", "aarch64") => format!("https://github.com/rustwasm/wasm-bindgen/releases/download/{version}/wasm-bindgen-{version}-aarch64-unknown-linux-gnu.tar.gz"),
                _ => bail!("Unable to download wasm-bindgen for {target_os} {target_arch}")
            },

            Self::WasmOpt => match (target_os, target_arch) {
                ("macos", "aarch64") => format!("https://github.com/WebAssembly/binaryen/releases/download/{version}/binaryen-{version}-arm64-macos.tar.gz"),
                _ => format!("https://github.com/WebAssembly/binaryen/releases/download/{version}/binaryen-{version}-{target_arch}-{target_os}.tar.gz")
            }
        })
    }

    /// The CLI subcommand, flag or option used to check the application's version.
    fn version_test(&self) -> &'static str {
        match self {
            Application::Sass => "--version",
            Application::TailwindCss => "--help",
            Application::WasmBindgen => "--version",
            Application::WasmOpt => "--version",
        }
    }

    /// Format the output of version checking the app.
    pub(crate) fn format_version_output(&self, text: &str) -> Result<String> {
        let text = text.trim();
        let formatted_version = match self {
            Application::Sass => text
                .split_whitespace()
                .next()
                .with_context(|| format!("missing or malformed version output: {}", text))?
                .to_owned(),
            Application::TailwindCss => text
                .lines()
                .find(|s| !str::is_empty(s))
                .and_then(|s| s.split(" v").nth(1))
                .with_context(|| format!("missing or malformed version output: {}", text))?
                .to_owned(),
            Application::WasmBindgen => text
                .split(' ')
                .nth(1)
                .with_context(|| format!("missing or malformed version output: {}", text))?
                .to_owned(),
            Application::WasmOpt => format!(
                "version_{}",
                text.split(' ')
                    .nth(2)
                    .with_context(|| format!("missing or malformed version output: {}", text))?
            ),
        };
        Ok(formatted_version)
    }
}

/// Global, application wide app cache that keeps track of what tools have already been
/// downloaded and installed to avoid duplicate installation runs.
static GLOBAL_APP_CACHE: Lazy<Mutex<AppCache>> = Lazy::new(|| Mutex::new(AppCache::new()));

/// An app cache that does the actual download and installation of tools while keeping track of
/// what has already been installed in the current trunk execution.
///
/// This cache doesn't keep track of any system-installed tools or the one's that have been
/// installed in previous runs of trunk. It only helps in avoiding a download of the same tool
/// concurrently during a single run of trunk.
struct AppCache(HashMap<(Application, String), OnceCell<()>>);

impl AppCache {
    /// Create a new app cache.
    fn new() -> Self {
        Self(HashMap::new())
    }

    /// Install the desired application of given version to the provided application directory. Or
    /// don't if it's already been installed.
    async fn install_once(
        &mut self,
        app: Application,
        version: &str,
        app_dir: PathBuf,
        root_certificate: &Option<PathBuf>,
        accept_invalid_certs: bool,
    ) -> Result<()> {
        let cached = self.0.entry((app, version.to_owned())).or_default();

        cached
            .get_or_try_init(|| async move {
                let path = download(app, version, root_certificate, accept_invalid_certs)
                    .await
                    .context("failed downloading release archive")?;

                let file = File::open(&path)
                    .await
                    .context("failed opening downloaded file")?;
                install(app, file, app_dir).await?;
                tokio::fs::remove_file(path)
                    .await
                    .context("failed deleting temporary archive")?;

                Ok(())
            })
            .await
            .map(|_| ())
    }
}

/// Locate the given application and download it if missing.
#[tracing::instrument(level = "trace")]
<<<<<<< HEAD
pub async fn get(app: Application, version: Option<&str>, root_certificate: &Option<PathBuf>, accept_invalid_certs: bool) -> Result<PathBuf> {
=======
pub async fn get(app: Application, version: Option<&str>, offline: bool) -> Result<PathBuf> {
>>>>>>> 28bc433f
    if let Some((path, version)) = find_system(app, version).await {
        tracing::info!(app = %app.name(), %version, "using system installed binary");
        return Ok(path);
    }

    if offline {
        return Err(anyhow!("couldn't find application {}", &app.name()));
    }

    let cache_dir = cache_dir().await?;
    let version = version.unwrap_or_else(|| app.default_version());
    let app_dir = cache_dir.join(format!("{}-{}", app.name(), version));
    let bin_path = app_dir.join(app.path());

    if !is_executable(&bin_path).await? {
        GLOBAL_APP_CACHE
            .lock()
            .await
            .install_once(app, version, app_dir, root_certificate, accept_invalid_certs)
            .await?;
    }

    Ok(bin_path)
}

/// Try to find a globally system installed version of the application and ensure it is the needed
/// release version.
#[tracing::instrument(level = "trace")]
pub async fn find_system(app: Application, version: Option<&str>) -> Option<(PathBuf, String)> {
    let result = || async {
        let path = which::which(app.name())?;
        let output = Command::new(&path).arg(app.version_test()).output().await?;
        ensure!(
            output.status.success(),
            "running command `{} {}` failed",
            path.display(),
            app.version_test()
        );

        let text = String::from_utf8_lossy(&output.stdout);
        let system_version = app.format_version_output(&text)?;

        Ok((path, system_version))
    };

    match result().await {
        Ok((path, system_version)) => version
            .map(|v| v == system_version)
            .unwrap_or(true)
            .then_some((path, system_version)),
        Err(e) => {
            tracing::debug!("system version not found for {}: {}", app.name(), e);
            None
        }
    }
}

/// Download a file from its remote location in the given version, extract it and make it ready for
/// execution at the given location.
#[tracing::instrument(level = "trace")]
async fn download(app: Application, version: &str, root_certificate: &Option<PathBuf>, accept_invalid_certs: bool) -> Result<PathBuf> {
    tracing::info!(version = version, "downloading {}", app.name());

    let cache_dir = cache_dir()
        .await
        .context("failed getting the cache directory")?;
    let temp_out = cache_dir.join(format!("{}-{}.tmp", app.name(), version));
    let mut file = File::create(&temp_out)
        .await
        .context("failed creating temporary output file")?;

    let client = get_http_client(root_certificate, accept_invalid_certs).await?;

    let resp = client.get(app.url(version)?).send()
        .await
        .context("error sending HTTP request")?;
    ensure!(
        resp.status().is_success(),
        "error downloading archive file: {:?}\n{}",
        resp.status(),
        app.url(version)?
    );
    let mut res_bytes = resp.bytes_stream();
    while let Some(chunk_res) = res_bytes.next().await {
        let chunk = chunk_res.context("error reading chunk from download")?;
        let _res = file.write(chunk.as_ref()).await;
    }

    Ok(temp_out)
}

/// Install an application from a downloaded archive locating and copying it to the given target
/// location.
#[tracing::instrument(level = "trace")]
async fn install(app: Application, archive_file: File, target_directory: PathBuf) -> Result<()> {
    tracing::info!("installing {}", app.name());

    let archive_file = archive_file.into_std().await;

    let target_directory_clone = target_directory.clone();
    tokio::task::spawn_blocking(move || {
        let mut archive = if app == Application::Sass && cfg!(target_os = "windows") {
            Archive::new_zip(archive_file)?
        } else if app == Application::TailwindCss {
            Archive::new_none(archive_file)
        } else {
            Archive::new_tar_gz(archive_file)
        };
        archive.extract_file(app.path(), &target_directory)?;

        for path in app.extra_paths() {
            // After extracting one file the archive must be reset.
            archive = archive.reset()?;
            if archive.extract_file(path, &target_directory).is_err() {
                tracing::warn!(
                    "attempted to extract '{}' from {:?} archive, but it is not present, this \
                     could be due to version updates",
                    path,
                    app
                );
            }
        }

        Result::<()>::Ok(())
    })
    .await
    .context("Unable to join on spawn_blocking")?
    .context("Could not extract files")?;

    let main_executable = target_directory_clone.join(app.path());
    let test = path_exists(&main_executable).await;
    ensure!(
        test.ok() == Some(true),
        "Extracted application binary {main_executable:?} could not be found."
    );

    let test = path_exists_and(&main_executable, |m| m.is_file()).await;
    ensure!(
        test.ok() == Some(true),
        "Extracted application binary {main_executable:?} is not a file"
    );

    let test = is_executable(&main_executable).await;
    ensure!(
        test.ok() == Some(true),
        "Extracted application binary {main_executable:?} is not executable."
    );

    Ok(())
}

/// Locate the cache dir for trunk and make sure it exists.
pub async fn cache_dir() -> Result<PathBuf> {
    let path = ProjectDirs::from("dev", "trunkrs", "trunk")
        .context("failed finding project directory")?
        .cache_dir()
        .to_owned();
    tokio::fs::create_dir_all(&path)
        .await
        .context("failed creating cache directory")?;
    Ok(path)
}

async fn get_http_client(root_certificate: &Option<PathBuf>, accept_invalid_certs: bool) -> Result<reqwest::Client> {
    let mut builder = reqwest::ClientBuilder::new();

    builder = builder.danger_accept_invalid_certs(accept_invalid_certs);

    if let Some(root_certs) = root_certificate {
        let mut file = tokio::fs::File::open(root_certs).await?;
        let metadata = file.metadata().await?;

        if !metadata.is_file() {
            return Err(anyhow!("{} is not a file", root_certs.display()));
        }

        let file_length = metadata.len();

        let mut buffer = Vec::<u8>::with_capacity(file_length as usize);
        file.read_to_end(&mut buffer).await?;

        builder = builder.add_root_certificate(reqwest::Certificate::from_pem(&buffer).with_context(|| anyhow!("Error creating certificate from file {}", root_certs.display()))?);
    }

    builder.build().with_context(|| "Error building http client")
}

mod archive {
    use std::fmt::Display;
    use std::fs::{self, File};
    use std::io::{self, BufReader, BufWriter, Read, Seek};
    use std::path::Path;

    use anyhow::{Context, Result};
    use flate2::read::GzDecoder;
    use tar::{Archive as TarArchive, Entry as TarEntry};
    use zip::ZipArchive;

    pub enum Archive {
        TarGz(Box<TarArchive<GzDecoder<BufReader<File>>>>),
        Zip(ZipArchive<BufReader<File>>),
        None(File),
    }

    impl Archive {
        pub fn new_tar_gz(file: File) -> Self {
            Self::TarGz(Box::new(TarArchive::new(GzDecoder::new(BufReader::new(
                file,
            )))))
        }

        pub fn new_zip(file: File) -> Result<Self> {
            Ok(Self::Zip(ZipArchive::new(BufReader::new(file))?))
        }

        pub fn new_none(file: File) -> Self {
            Self::None(file)
        }

        pub fn extract_file(&mut self, file: &str, target_directory: &Path) -> Result<()> {
            match self {
                Self::TarGz(archive) => {
                    let mut tar_file =
                        find_tar_entry(archive, file)?.context("file not found in archive")?;
                    let mut out_file = extract_file(&mut tar_file, file, target_directory)?;

                    if let Ok(mode) = tar_file.header().mode() {
                        set_file_permissions(&mut out_file, mode, file)?;
                    }
                }
                Self::Zip(archive) => {
                    let zip_index =
                        find_zip_entry(archive, file)?.context("file not found in archive")?;
                    let mut zip_file = archive.by_index(zip_index)?;
                    let mut out_file = extract_file(&mut zip_file, file, target_directory)?;

                    if let Some(mode) = zip_file.unix_mode() {
                        set_file_permissions(&mut out_file, mode, file)?;
                    }
                }
                Self::None(in_file) => {
                    let create_dir_result = std::fs::create_dir(target_directory);
                    if let Err(e) = &create_dir_result {
                        if e.kind() != std::io::ErrorKind::AlreadyExists {
                            create_dir_result.context("failed to open file for")?;
                        }
                    }

                    let mut out_file_path = target_directory.to_path_buf();
                    out_file_path.push(file);
                    let mut out_file =
                        File::create(&out_file_path).context("failed to open binary to copy")?;
                    {
                        let mut reader = BufReader::new(in_file);
                        let mut writer = BufWriter::new(&out_file);

                        std::io::copy(&mut reader, &mut writer).context("failed to copy binary")?;
                    }
                    set_file_permissions(&mut out_file, 0o755, out_file_path.display())?;
                }
            }

            Ok(())
        }

        pub fn reset(self) -> Result<Self> {
            match self {
                Self::TarGz(archive) => {
                    let mut archive_file = archive.into_inner().into_inner();
                    archive_file
                        .rewind()
                        .context("error seeking to beginning of archive")?;

                    Ok(Self::TarGz(Box::new(TarArchive::new(GzDecoder::new(
                        archive_file,
                    )))))
                }
                result @ Self::None(_) | result @ Self::Zip(_) => Ok(result),
            }
        }
    }

    /// Find an entry in a TAR archive by name and open it for reading. The first part of the path
    /// is dropped as that's usually the folder name it was created from.
    fn find_tar_entry(
        archive: &mut TarArchive<impl Read>,
        path: impl AsRef<Path>,
    ) -> Result<Option<TarEntry<impl Read>>> {
        let entries = archive
            .entries()
            .context("failed getting archive entries")?;
        for entry in entries {
            let entry = entry.context("error while getting archive entry")?;
            let name = entry.path().context("invalid entry path")?;

            let mut name = name.components();
            name.next();

            if name.as_path() == path.as_ref() {
                return Ok(Some(entry));
            }
        }

        Ok(None)
    }

    /// Find an entry in a ZIP archive by name and return its index. The first part of the path is
    /// dropped as that's usually the folder name it was created from.
    fn find_zip_entry(
        archive: &mut ZipArchive<impl Read + Seek>,
        path: impl AsRef<Path>,
    ) -> Result<Option<usize>> {
        for index in 0..archive.len() {
            let entry = archive
                .by_index(index)
                .context("error while getting archive entry")?;
            let name = entry.enclosed_name().context("invalid entry path")?;

            let mut name = name.components();
            name.next();

            if name.as_path() == path.as_ref() {
                return Ok(Some(index));
            }
        }

        Ok(None)
    }

    fn extract_file(mut read: impl Read, file: &str, target_directory: &Path) -> Result<File> {
        let out = target_directory.join(file);

        if let Some(parent) = out.parent() {
            fs::create_dir_all(parent).context("failed creating output directory")?;
        }

        let mut out =
            File::create(target_directory.join(file)).context("failed creating output file")?;
        io::copy(&mut read, &mut out)
            .context("failed copying over final output file from archive")?;

        Ok(out)
    }

    /// Set the executable flag for a file. Only has an effect on UNIX platforms.
    fn set_file_permissions(
        file: &mut File,
        mode: u32,
        file_path_hint: impl Display,
    ) -> Result<()> {
        #[cfg(unix)]
        {
            use std::fs::Permissions;
            use std::os::unix::fs::PermissionsExt;

            tracing::debug!("Setting permission of '{file_path_hint}' to {mode:#o}");

            file.set_permissions(Permissions::from_mode(mode))
                .context("failed setting file permissions")?;
        }

        Ok(())
    }
}

#[cfg(test)]
mod tests {
    use anyhow::{ensure, Context, Result};

    use super::*;

    #[cfg(any(target_os = "windows", target_os = "macos", target_os = "linux"))]
    #[tokio::test]
    async fn download_and_install_binaries() -> Result<()> {
        let dir = tempfile::tempdir().context("error creating temporary dir")?;

        for &app in &[
            Application::Sass,
            Application::WasmBindgen,
            Application::WasmOpt,
            Application::TailwindCss,
        ] {
            let path = download(app, app.default_version(), &None, false)
                .await
                .context("error downloading app")?;
            let file = File::open(&path).await.context("error opening file")?;
            install(app, file, dir.path().to_owned())
                .await
                .context("error installing app")?;
            std::fs::remove_file(path).context("error during cleanup")?;
        }
        Ok(())
    }

    macro_rules! table_test_format_version {
        ($name:ident, $app:expr, $input:literal, $expect:literal) => {
            #[test]
            fn $name() -> Result<()> {
                let app = $app;
                let output = app
                    .format_version_output($input)
                    .context("unexpected version formatting error")?;
                ensure!(
                    output == $expect,
                    "version check output does not match: {} != {}",
                    $expect,
                    output
                );
                Ok(())
            }
        };
    }

    table_test_format_version!(
        wasm_opt_from_source,
        Application::WasmOpt,
        "wasm-opt version 101 (version_101)",
        "version_101"
    );

    table_test_format_version!(
        wasm_opt_pre_compiled,
        Application::WasmOpt,
        "wasm-opt version 101",
        "version_101"
    );

    table_test_format_version!(
        wasm_bindgen_from_source,
        Application::WasmBindgen,
        "wasm-bindgen 0.2.75",
        "0.2.75"
    );

    table_test_format_version!(
        wasm_bindgen_pre_compiled,
        Application::WasmBindgen,
        "wasm-bindgen 0.2.74 (27c7a4d06)",
        "0.2.74"
    );

    table_test_format_version!(sass_pre_compiled, Application::Sass, "1.37.5", "1.37.5");
    table_test_format_version!(
        sass_pre_compiled_dart2js,
        Application::Sass,
        "1.37.5 compiled with dart2js 2.18.4",
        "1.37.5"
    );
    table_test_format_version!(
        tailwindcss_pre_compiled,
        Application::TailwindCss,
        "tailwindcss v3.3.2",
        "3.3.2"
    );
}<|MERGE_RESOLUTION|>--- conflicted
+++ resolved
@@ -4,11 +4,7 @@
 use std::collections::HashMap;
 use std::path::PathBuf;
 
-<<<<<<< HEAD
-use anyhow::{bail, ensure, Context, Result, anyhow};
-=======
 use anyhow::{anyhow, bail, ensure, Context, Result};
->>>>>>> 28bc433f
 use directories::ProjectDirs;
 use futures_util::stream::StreamExt;
 use once_cell::sync::Lazy;
@@ -240,11 +236,7 @@
 
 /// Locate the given application and download it if missing.
 #[tracing::instrument(level = "trace")]
-<<<<<<< HEAD
-pub async fn get(app: Application, version: Option<&str>, root_certificate: &Option<PathBuf>, accept_invalid_certs: bool) -> Result<PathBuf> {
-=======
-pub async fn get(app: Application, version: Option<&str>, offline: bool) -> Result<PathBuf> {
->>>>>>> 28bc433f
+pub async fn get(app: Application, version: Option<&str>, offline: bool, root_certificate: &Option<PathBuf>, accept_invalid_certs: bool) -> Result<PathBuf> {
     if let Some((path, version)) = find_system(app, version).await {
         tracing::info!(app = %app.name(), %version, "using system installed binary");
         return Ok(path);
