--- conflicted
+++ resolved
@@ -22,7 +22,15 @@
     pub final_dist: PathBuf,
     /// The directory used to stage build artifacts during an active build.
     pub staging_dist: PathBuf,
-<<<<<<< HEAD
+    /// Configuration for automatic application download.
+    pub tools: ConfigOptsTools,
+    /// Build process hooks.
+    pub hooks: Vec<ConfigOptsHook>,
+    /// A bool indicating if the output HTML should have the WebSocket autoloader injected.
+    ///
+    /// This value is configured via the server config only. If the server is not being used, then
+    /// the autoloader will not be injected.
+    pub inject_autoloader: bool,
     /// Optional pattern of the script to be injected instead of standard [default: None]
     /// Should include {base}, {wasm}, {js}
     pub pattern_script: Option<String>,
@@ -36,17 +44,6 @@
     /// This allows insertion of some big JSON state or even HTML files
     /// as a part of the `index.html` build
     pub pattern_params: Option<HashMap<String, String>>,
-=======
-    /// Configuration for automatic application download.
-    pub tools: ConfigOptsTools,
-    /// Build process hooks.
-    pub hooks: Vec<ConfigOptsHook>,
-    /// A bool indicating if the output HTML should have the WebSocket autoloader injected.
-    ///
-    /// This value is configured via the server config only. If the server is not being used, then
-    /// the autoloader will not be injected.
-    pub inject_autoloader: bool,
->>>>>>> 8852981a
 }
 
 impl RtcBuild {
@@ -84,15 +81,12 @@
             staging_dist,
             final_dist,
             public_url: opts.public_url.unwrap_or_else(|| "/".into()),
-<<<<<<< HEAD
+            tools,
+            hooks,
+            inject_autoloader,
             pattern_script: opts.pattern_script,
             pattern_preload: opts.pattern_preload,
             pattern_params: opts.pattern_params,
-=======
-            tools,
-            hooks,
-            inject_autoloader,
->>>>>>> 8852981a
         })
     }
 }
