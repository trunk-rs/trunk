--- conflicted
+++ resolved
@@ -155,12 +155,8 @@
         let build_layer = Self::cli_opts_layer_build(cli_build, base_layer);
         let build_opts = build_layer.build.unwrap_or_default();
         let tools_opts = build_layer.tools.unwrap_or_default();
-<<<<<<< HEAD
         let hooks_opts = build_layer.hooks.unwrap_or_default();
-        Ok(Arc::new(RtcBuild::new(build_opts, tools_opts, hooks_opts)?))
-=======
-        Ok(Arc::new(RtcBuild::new(build_opts, tools_opts, false)?))
->>>>>>> 7eeaf9e3
+        Ok(Arc::new(RtcBuild::new(build_opts, tools_opts, hooks_opts, false)?))
     }
 
     /// Extract the runtime config for the watch system based on all config layers.
@@ -171,12 +167,8 @@
         let build_opts = watch_layer.build.unwrap_or_default();
         let watch_opts = watch_layer.watch.unwrap_or_default();
         let tools_opts = watch_layer.tools.unwrap_or_default();
-<<<<<<< HEAD
         let hooks_opts = watch_layer.hooks.unwrap_or_default();
-        Ok(Arc::new(RtcWatch::new(build_opts, watch_opts, tools_opts, hooks_opts)?))
-=======
-        Ok(Arc::new(RtcWatch::new(build_opts, watch_opts, tools_opts, false)?))
->>>>>>> 7eeaf9e3
+        Ok(Arc::new(RtcWatch::new(build_opts, watch_opts, tools_opts, hooks_opts, false)?))
     }
 
     /// Extract the runtime config for the serve system based on all config layers.
