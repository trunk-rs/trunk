--- conflicted
+++ resolved
@@ -8,13 +8,8 @@
 mod models;
 mod rt;
 
-<<<<<<< HEAD
-/// The default name of the directory where final build artifacts are placed after a successful
-/// build.
-=======
 /// The default name of the directory where final build artifacts are
 /// placed after a successful build.
->>>>>>> e1deab5d
 pub const DIST_DIR: &str = "dist";
 /// The name of the directory used to stage build artifacts during an active build.
 pub const STAGE_DIR: &str = ".stage";
