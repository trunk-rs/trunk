--- conflicted
+++ resolved
@@ -35,14 +35,6 @@
         let (build_tx, build_rx) = channel(1);
 
         // Process ignore list.
-<<<<<<< HEAD
-        let mut ignores = cfg.ignore.iter().try_fold(vec![], |mut acc, path| -> Result<Vec<PathBuf>> {
-            let abs_path = path.canonicalize().map_err(|err| anyhow!("invalid path provided: {}", err))?;
-            acc.push(abs_path);
-            Ok(acc)
-        })?;
-        ignores.append(&mut vec![cfg.build.final_dist.clone()]);
-=======
         let mut ignored_paths =
             cfg.ignored_paths
                 .iter()
@@ -52,8 +44,7 @@
                     Ok(acc)
                 })?;
 
-        ignored_paths.push(cfg.build.dist.clone());
->>>>>>> 200ace00
+        ignored_paths.push(cfg.build.final_dist.clone());
 
         // Build the watcher.
         let _watcher = build_watcher(watch_tx, cfg.paths.clone())?;
