--- conflicted
+++ resolved
@@ -23,15 +23,8 @@
     Lazy::new(|| std::env::current_dir().expect("error getting current dir"));
 
 /// Ensure the given value for `--public-url` is formatted correctly.
-<<<<<<< HEAD
 pub fn parse_public_url(val: &str) -> String {
     format!("{}/", val.trim_end_matches('/'))
-=======
-pub fn parse_public_url(val: &str) -> Result<String, Infallible> {
-    let prefix = if !val.starts_with('/') { "/" } else { "" };
-    let suffix = if !val.ends_with('/') { "/" } else { "" };
-    Ok(format!("{}{}{}", prefix, val, suffix))
->>>>>>> b41a9575
 }
 
 /// A utility function to recursively copy a directory.
