--- conflicted
+++ resolved
@@ -1,7 +1,7 @@
 //! Rust application pipeline.
 
 use std::iter::Iterator;
-use std::path::PathBuf;
+use std::path::{Path, PathBuf};
 use std::sync::Arc;
 use std::{ffi::OsStr, str::FromStr};
 
@@ -121,12 +121,8 @@
                 path
             })
             .unwrap_or_else(|| html_dir.join("Cargo.toml"));
-<<<<<<< HEAD
-        let bin = el.attr("data-bin").map(|val| val.to_string());
-        let wasm_opt = el.attr("wasm-opt").map(|val| val.parse()).transpose()?.unwrap_or_default();
-=======
         let bin = attrs.get("data-bin").map(|val| val.to_string());
->>>>>>> e1deab5d
+        let wasm_opt = attrs.get("wasm-opt").map(|val| val.parse()).transpose()?.unwrap_or_default();
         let manifest = CargoMetadata::new(&manifest_href).await?;
         let id = Some(id);
 
