+++
title = "Assets"
description = "Assets"
weight = 1
+++

Declaring assets to be processed by Trunk is simple and extensible.

Trunk is still a young project, and new asset types will be added as we move forward. Keep an eye on [trunk#3](https://github.com/thedodd/trunk/issues/3) for more information on planned asset types, implementation status, and please contribute to the discussion if you think something is missing.

# Link Asset Types
All link assets to be processed by Trunk must follow these three rules:
- Must be declared as a valid HTML `link` tag.
- Must have the attribute `data-trunk`.
- Must have the attribute `rel="{type}"`, where `{type}` is one of the asset types listed below.

This will typically look like: `<link data-trunk rel="{type}" href="{path}" ..other options here.. />`. Each asset type described below specifies the required and optional attributes for its asset type. All `<link data-trunk .../>` HTML elements will be replaced with the output HTML of the associated pipeline.

## rust
✅ `rel="rust"`: Trunk will compile the specified Cargo project as WASM and load it. This is optional. If not specified, Trunk will look for a `Cargo.toml` in the parent directory of the source HTML file.
  - `href`: (optional) the path to the `Cargo.toml` of the Rust project. If a directory is specified, then Trunk will look for the `Cargo.toml` in the given directory. If no value is specified, then Trunk will look for a `Cargo.toml` in the parent directory of the source HTML file.
  - `data-bin`: (optional) the name of the binary to compile and load. If the Cargo project has multiple binaries, this value will be required for proper functionality.
  - `data-type`: (optional) specifies how the binary should be loaded into the project. Can be set to `main` or `worker`. `main` is the default. There can only be one `main` link. For workers a wasm-bindgen javascript wrapper and the wasm file (with `_bg.wasm` suffix) is created, named after the binary name (if provided) or project name. See one of the webworker examples on how to load them.
  - `data-cargo-features`: (optional) Space or comma separated list of cargo features to activate.
  - `data-cargo-no-default-features`: (optional) Disables the default Cargo features.
  - `data-cargo-all-features`: (optional) Enables all Cargo features.
    - Neither compatible with `data-cargo-features` nor `data-cargo-no-default-features`.
  - `data-wasm-opt`: (optional) run wasm-opt with the set optimization level. The possible values are `0`, `1`, `2`, `3`, `4`, `s`, `z` or an _empty value_ for wasm-opt's default. Set this option to `0` to disable wasm-opt explicitly. The values `1-4` are increasingly stronger optimization levels for speed. `s` and `z` (z means more optimization) optimize for binary size instead. Only used in `--release` mode.
  - `data-keep-debug`: (optional) instruct `wasm-bindgen` to preserve debug info in the final WASM output, even for `--release` mode. This may conflict with the use of wasm-opt, so to be sure, it is recommended to set `data-wasm-opt="0"` when using this option.
  - `data-no-demangle`: (optional) instruct `wasm-bindgen` to not demangle Rust symbol names.
  - `data-reference-types`: (optional) instruct `wasm-bindgen` to enable [reference types](https://rustwasm.github.io/docs/wasm-bindgen/reference/reference-types.html).
  - `data-weak-refs`: (optional) instruct `wasm-bindgen` to enable [weak references](https://rustwasm.github.io/docs/wasm-bindgen/reference/weak-references.html).
  - `data-typescript`: (optional) instruct `wasm-bindgen` to output Typescript bindings. Defaults to false.
  - `data-loader-shim`: (optional) instruct `trunk` to create a loader shim for web workers. Defaults to false.

## sass/scss
✅ `rel="sass"` or `rel="scss"`: Trunk uses the official [dart-sass](https://github.com/sass/dart-sass) for compilation. Just link to your sass files from your source HTML, and Trunk will handle the rest. This content is hashed for cache control. The `href` attribute must be included in the link pointing to the sass/scss file to be processed.
- `data-inline`: (optional) this attribute will inline the compiled CSS from the SASS/SCSS file into a `<style>` tag instead of using a `<link rel="stylesheet">` tag.

## css
✅ `rel="css"`: Trunk will copy linked css files found in the source HTML without content modification. This content is hashed for cache control. The `href` attribute must be included in the link pointing to the css file to be processed.
  - In the future, Trunk will resolve local `@imports`, will handle minification (see [trunk#7](https://github.com/thedodd/trunk/issues/7)), and we may even look into a pattern where any CSS found in the source tree will be bundled, which would enable a nice zero-config "component styles" pattern. See [trunk#3](https://github.com/thedodd/trunk/issues/3) for more details.

## tailwind
✅ `rel="tailwind-css"`: Trunk uses the official [tailwindcss cli](https://tailwindcss.com/blog/standalone-cli) for compilation. Just link to your tailwind css files from your source HTML, and Trunk will handle the rest. This content is hashed for cache control. The `href` attribute must be included in the link pointing to the sass/scss file to be processed.
- `data-inline`: (optional) this attribute will inline the compiled CSS from the tailwind compilation into a `<style>` tag instead of using a `<link rel="stylesheet">` tag.

## icon
✅ `rel="icon"`: Trunk will copy the icon image specified in the `href` attribute to the `dist` dir. This content is hashed for cache control.

## inline
✅ `rel="inline"`: Trunk will inline the content of the file specified in the `href` attribute into `index.html`. This content is copied exactly, no hashing is performed.
<<<<<<< HEAD
  - `type`: (optional) either `html`, `css`, `js`, or `js-module`. If not present, the type is inferred by the file extension. `css` is wrapped in `style` tags, `js` is wrapped in `script` tags, and `js-module` gets `script` tags with `type="module"`.
=======
  - `type`: (optional) either `html`, `svg`, `css`, or `js`. If not present, the type is inferred by the file extension. `css` is wrapped in `style` tags, while
  `js` is wrapped in `script` tags.
>>>>>>> 7a27876a

## copy-file
✅ `rel="copy-file"`: Trunk will copy the file specified in the `href` attribute to the `dist` dir. This content is copied exactly, no hashing is performed.

## copy-dir
✅ `rel="copy-dir"`: Trunk will recursively copy the directory specified in the `href` attribute to the `dist` dir. This content is copied exactly, no hashing is performed.
  - `data-target-path`: (optional) Path where the directory is placed inside the dist dir. If not present the directory is placed in the dist root. The path must be a relative path without `..`.

# Script Asset Types
Script assets are bit more diverse.

## Script Assets
Classic script assets processed by Trunk must follow these three rules:
- Must be declared as a valid HTML `script` tag.
- Must have the attribute `data-trunk`.
- Must have the attribute `src`, pointing to a script file

This will typically look like: `<script data-trunk src="{path}" ..other options here.. />`. All `<script data-trunk .../>` HTML elements will be replaced with the output HTML of the associated pipeline.

Trunk will copy script files found in the source HTML without content modification. This content is hashed for cache control. The `src` attribute must be included in the script pointing to the script file to be processed.

## JS Snippets
JS snippets generated from the [wasm-bindgen JS snippets feature](https://rustwasm.github.io/docs/wasm-bindgen/reference/js-snippets.html) are automatically copied to the dist dir, hashed and ready to rock. No additional setup is required. Just use the feature in your application, and Trunk will take care of the rest.

# Images & Other Resources
Images and other resource types can be copied into the `dist` dir by adding a link like this to your source HTML: `<link data-trunk rel="copy-file" href="path/to/image"/>`. Any normal file type is supported. This will cause Trunk to find the target resource, and copy it to the `dist` dir unmodified. No hashing will be applied. The link itself will be removed from the HTML. To copy an entire directory of assets/images, you can use the following HTML: `<link data-trunk rel="copy-dir" href="path/to/images-dir"/>`.

This will allow your WASM application to reference images directly from the `dist` dir, and Trunk will ensure that the images are available in the `dist` dir to be served.

**NOTE:** as Trunk continues to mature, we will find better ways to include images and other resources. Hashing content for cache control is great, we just need to find a nice pattern to work with images referenced in Rust components. Please contribute to the discussion over in [trunk#9](https://github.com/thedodd/trunk/issues/9)! See you there.

# Directives
You can instruct Trunk to write the URL passed to `--public-url` to the HTML output by adding this to your `<head>`: `<base data-trunk-public-url/>`.

Trunk will set the `href` attribute of the element to the public URL. This changes the behavior of relative URLs to be relative to the public URL instead of the current location.

You can also access this value at runtime using `document.baseURI` which is useful for apps that need to know the base URL on which they're hosted (e.g. for routing).

# Hooks
If you find that you need Trunk to perform an additional build action that isn't supported directly, then Trunk's flexible hooks system can be used to launch external processes at various stages in the pipeline. Hooks can be declared exclusively in `Trunk.toml`, and consist of a `stage`, `command` and `command_arguments`:
  - `stage`: (required) one of `pre_build`, `build` or `post_build`. It specifies when in Trunk's build pipeline the hook is executed.
  - `command`: (required) the name or path to the desired executable.
  - `command_arguments`: (optional, defaults to none) any arguments to be passed, in the given order, to the executable.

At the relevant point for each stage, all hooks for that stage are spawned simultaneously. After this, Trunk immediately waits for all the hooks to exit before proceeding, except in the case of the `build` stage, described further below.

## Trunk's build process
This is a brief overview of Trunk's build process for the purpose of describing when hooks are executed. Please note that the exact ordering may change in the future to add new features.
  - Step 1 - Read and parse the HTML file.
  - Step 2 - Produce a plan of all assets to be built.
  - Step 3 - Build all assets in parallel.
  - Step 4 - Finalize and write assets to staging directory.
  - Step 5 - Write HTML to staging directory.
  - Step 6 - Replace `dist` directory contents with staging directory contents.

The hook stages correspond to this as follows:
  - `pre_build`: takes place before step 1.
  - `build`: takes place at the same time as step 3, executing in parallel with asset builds.
  - `post_build`: takes place after step 5 and before step 6.

## Hook Environment & Execution
All hooks are executed using the same `stdin` and `stdout` as trunk. The executable is expected to return an error code of `0` to indicate success. Any other code will be treated as an error and terminate the build process. Additionally, the following environment variables are provided to the process:
  - `TRUNK_PROFILE`: the build profile in use. Currently either `debug` or `release`.
  - `TRUNK_HTML_FILE`: the full path to the HTML file (typically `index.html` in `TRUNK_SOURCE_DIR`) used by trunk.
  - `TRUNK_SOURCE_DIR`: the full path to the source directory in use by Trunk. This is always the directory in which `TRUNK_HTML_FILE` resides.
  - `TRUNK_STAGING_DIR`: the full path of the Trunk staging directory.
  - `TRUNK_DIST_DIR`: the full path of the Trunk dist directory.
  - `TRUNK_PUBLIC_URL`: the configured public URL for Trunk.

# Auto-Reload
As of `v0.14.0`, Trunk now ships with the ability to automatically reload your web app as the Trunk build pipeline completes.<|MERGE_RESOLUTION|>--- conflicted
+++ resolved
@@ -50,12 +50,8 @@
 
 ## inline
 ✅ `rel="inline"`: Trunk will inline the content of the file specified in the `href` attribute into `index.html`. This content is copied exactly, no hashing is performed.
-<<<<<<< HEAD
-  - `type`: (optional) either `html`, `css`, `js`, or `js-module`. If not present, the type is inferred by the file extension. `css` is wrapped in `style` tags, `js` is wrapped in `script` tags, and `js-module` gets `script` tags with `type="module"`.
-=======
-  - `type`: (optional) either `html`, `svg`, `css`, or `js`. If not present, the type is inferred by the file extension. `css` is wrapped in `style` tags, while
+  - `type`: (optional) either `html`, `svg`, `css`, `js-module`, or `js`. If not present, the type is inferred by the file extension. `css` is wrapped in `style` tags, while
   `js` is wrapped in `script` tags.
->>>>>>> 7a27876a
 
 ## copy-file
 ✅ `rel="copy-file"`: Trunk will copy the file specified in the `href` attribute to the `dist` dir. This content is copied exactly, no hashing is performed.
