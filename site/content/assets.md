+++
title = "Assets"
description = "Assets"
weight = 1
+++

Declaring assets to be processed by Trunk is simple and extensible. All assets to be processed by Trunk must follow these three rules:
- Must be declared as a valid HTML `link` tag.
- Must have the attribute `data-trunk`.
- Must have the attribute `rel="{type}"`, where `{type}` is one of the asset types listed below.

This will typically look like: `<link data-trunk rel="{type}" href="{path}" ..other options here.. />`. Each asset type described below specifies the required and optional attributes for its asset type. All `<link data-trunk .../>` HTML elements will be replaced with the output HTML of the associated pipeline.

# Asset Types
## rust
✅ `rel="rust"`: Trunk will compile the specified Cargo project as WASM and load it. This is optional. If not specified, Trunk will look for a `Cargo.toml` in the parent directory of the source HTML file.
  - `href`: (optional) the path to the `Cargo.toml` of the Rust project. If a directory is specified, then Trunk will look for the `Cargo.toml` in the given directory. If no value is specified, then Trunk will look for a `Cargo.toml` in the parent directory of the source HTML file.
  - `data-bin`: (optional) the name of the binary to compile and load. If the Cargo project has multiple binaries, this value will be required for proper functionality.
<<<<<<< HEAD
  - `data-type`: (optional) specifies how the binary should be loaded into the project. Can be set to `main` or `worker`. `main` is the default. There can only be one `main` link. For workers a wasm-bindgen javascript wrapper and the wasm file (with `_bg.wasm` suffix) is created, named after the binary name (if provided) or project name. See one of the webworker examples on how to load them.
  - `data-cargo-features`: (optional) Space or comma separated list of cargo features to activate.
=======
  - `data-type`: (optional) specifies how the binary should be loaded into the project. Can be set to `main` or `worker`. `main` is the default. There can only be one `main` link. For workers a javascript wrapper is created named after the binary name (if provided) or project name, which can be used to load it.
  - `data-cargo-features`: (optional) Space or comma separated list of Cargo features to activate.
  - `data-cargo-no-default-features`: (optional) Disables the default Cargo features.
  - `data-cargo-all-features`: (optional) Enables all Cargo features.
    - Neither compatible with `data-cargo-features` nor `data-cargo-no-default-features`.
>>>>>>> ad17e17e
  - `data-wasm-opt`: (optional) run wasm-opt with the set optimization level. The possible values are `0`, `1`, `2`, `3`, `4`, `s`, `z` or an _empty value_ for wasm-opt's default. Set this option to `0` to disable wasm-opt explicitly. The values `1-4` are increasingly stronger optimization levels for speed. `s` and `z` (z means more optimization) optimize for binary size instead. Only used in `--release` mode.
  - `data-keep-debug`: (optional) instruct `wasm-bindgen` to preserve debug info in the final WASM output, even for `--release` mode. This may conflict with the use of wasm-opt, so to be sure, it is recommended to set `data-wasm-opt="0"` when using this option.
  - `data-no-demangle`: (optional) instruct `wasm-bindgen` to not demangle Rust symbol names.
  - `data-reference-types`: (optional) instruct `wasm-bindgen` to enable [reference types](https://rustwasm.github.io/docs/wasm-bindgen/reference/reference-types.html).
  - `data-weak-refs`: (optional) instruct `wasm-bindgen` to enable [weak references](https://rustwasm.github.io/docs/wasm-bindgen/reference/weak-references.html).
  - `data-typescript`: (optional) instruct `wasm-bindgen` to output Typescript bindings. Defaults to false.

## sass/scss
✅ `rel="sass"` or `rel="scss"`: Trunk uses the official [dart-sass](https://github.com/sass/dart-sass) for compilation. Just link to your sass files from your source HTML, and Trunk will handle the rest. This content is hashed for cache control. The `href` attribute must be included in the link pointing to the sass/scss file to be processed.
- `data-inline`: (optional) this attribute will inline the compiled CSS from the SASS/SCSS fille into a `<style>` tag instead of using a `<link rel="stylesheet">` tag.

## css
✅ `rel="css"`: Trunk will copy linked css files found in the source HTML without content modification. This content is hashed for cache control. The `href` attribute must be included in the link pointing to the css file to be processed.
  - In the future, Trunk will resolve local `@imports`, will handle minification (see [trunk#7](https://github.com/thedodd/trunk/issues/7)), and we may even look into a pattern where any CSS found in the source tree will be bundled, which would enable a nice zero-config "component styles" pattern. See [trunk#3](https://github.com/thedodd/trunk/issues/3) for more details.

## icon
✅ `rel="icon"`: Trunk will copy the icon image specified in the `href` attribute to the `dist` dir. This content is hashed for cache control.

## inline
✅ `rel="inline"`: Trunk will inline the content of the file specified in the `href` attribute into `index.html`. This content is copied exactly, no hashing is performed.
  - `type`: (optional) either `html`, `css`, or `js`. If not present, the type is inferred by the file extension. `css` is wrapped in `style` tags, while
  `js` is wrapped in `script` tags.

## copy-file
✅ `rel="copy-file"`: Trunk will copy the file specified in the `href` attribute to the `dist` dir. This content is copied exactly, no hashing is performed.

## copy-dir
✅ `rel="copy-dir"`: Trunk will recursively copy the directory specified in the `href` attribute to the `dist` dir. This content is copied exactly, no hashing is performed.

Trunk is still a young project, and new asset types will be added as we move forward. Keep an eye on [trunk#3](https://github.com/thedodd/trunk/issues/3) for more information on planned asset types, implementation status, and please contribute to the discussion if you think something is missing.

# JS Snippets
JS snippets generated from the [wasm-bindgen JS snippets feature](https://rustwasm.github.io/docs/wasm-bindgen/reference/js-snippets.html) are automatically copied to the dist dir, hashed and ready to rock. No additional setup is required. Just use the feature in your application, and Trunk will take care of the rest.

# Images & Other Resources
Images and other resource types can be copied into the `dist` dir by adding a link like this to your source HTML: `<link data-trunk rel="copy-file" href="path/to/image"/>`. Any normal file type is supported. This will cause Trunk to find the target resource, and copy it to the `dist` dir unmodified. No hashing will be applied. The link itself will be removed from the HTML. To copy an entire directory of assets/images, you can use the following HTML: `<link data-trunk rel="copy-dir" href="path/to/images-dir"/>`.

This will allow your WASM application to reference images directly from the `dist` dir, and Trunk will ensure that the images are available in the `dist` dir to be served.

**NOTE:** as Trunk continues to mature, we will find better ways to include images and other resources. Hashing content for cache control is great, we just need to find a nice pattern to work with images referenced in Rust components. Please contribute to the discussion over in [trunk#9](https://github.com/thedodd/trunk/issues/9)! See you there.

# Directives
You can instruct Trunk to write the URL passed to `--public-url` to the HTML output by adding this to your `<head>`: `<base data-trunk-public-url/>`.

Trunk will set the `href` attribute of the element to the public URL. This changes the behavior of relative URLs to be relative to the public URL instead of the current location.

You can also access this value at runtime using `document.baseURI` which is useful for apps that need to know the base URL on which they're hosted (e.g. for routing).

# Hooks
If you find that you need Trunk to perform an additional build action that isn't supported directly, then Trunk's flexible hooks system can be used to launch external processes at various stages in the pipeline. Hooks can be declared exclusively in `Trunk.toml`, and consist of a `stage`, `command` and `command_arguments`:
  - `stage`: (required) one of `pre_build`, `build` or `post_build`. It specifies when in Trunk's build pipeline the hook is executed.
  - `command`: (required) the name or path to the desired executable.
  - `command_arguments`: (optional, defaults to none) any arguments to be passed, in the given order, to the executable.

At the relevant point for each stage, all hooks for that stage are spawned simultaneously. After this, Trunk immediately waits for all the hooks to exit before proceeding, except in the case of the `build` stage, described further below.

## Trunk's build process
This is a brief overview of Trunk's build process for the purpose of describing when hooks are executed. Please note that the exact ordering may change in the future to add new features.
  - Step 1 - Read and parse the HTML file.
  - Step 2 - Produce a plan of all assets to be built.
  - Step 3 - Build all assets in parallel.
  - Step 4 - Finalize and write assets to staging directory.
  - Step 5 - Write HTML to staging directory.
  - Step 6 - Replace `dist` directory contents with staging directory contents.

The hook stages correspond to this as follows:
  - `pre_build`: takes place before step 1.
  - `build`: takes place at the same time as step 3, executing in parallel with asset builds.
  - `post_build`: takes place after step 5 and before step 6.

## Hook Environment & Execution
All hooks are executed using the same `stdin` and `stdout` as trunk. The executable is expected to return an error code of `0` to indicate success. Any other code will be treated as an error and terminate the build process. Additionally, the following environment variables are provided to the process:
  - `TRUNK_PROFILE`: the build profile in use. Currently either `debug` or `release`.
  - `TRUNK_HTML_FILE`: the full path to the HTML file (typically `index.html` in `TRUNK_SOURCE_DIR`) used by trunk.
  - `TRUNK_SOURCE_DIR`: the full path to the source directory in use by Trunk. This is always the directory in which `TRUNK_HTML_FILE` resides.
  - `TRUNK_STAGING_DIR`: the full path of the Trunk staging directory.
  - `TRUNK_DIST_DIR`: the full path of the Trunk dist directory.
  - `TRUNK_PUBLIC_URL`: the configured public URL for Trunk.

# Auto-Reload
As of `v0.14.0`, Trunk now ships with the ability to automatically reload your web app as the Trunk build pipeline completes.<|MERGE_RESOLUTION|>--- conflicted
+++ resolved
@@ -16,16 +16,11 @@
 ✅ `rel="rust"`: Trunk will compile the specified Cargo project as WASM and load it. This is optional. If not specified, Trunk will look for a `Cargo.toml` in the parent directory of the source HTML file.
   - `href`: (optional) the path to the `Cargo.toml` of the Rust project. If a directory is specified, then Trunk will look for the `Cargo.toml` in the given directory. If no value is specified, then Trunk will look for a `Cargo.toml` in the parent directory of the source HTML file.
   - `data-bin`: (optional) the name of the binary to compile and load. If the Cargo project has multiple binaries, this value will be required for proper functionality.
-<<<<<<< HEAD
   - `data-type`: (optional) specifies how the binary should be loaded into the project. Can be set to `main` or `worker`. `main` is the default. There can only be one `main` link. For workers a wasm-bindgen javascript wrapper and the wasm file (with `_bg.wasm` suffix) is created, named after the binary name (if provided) or project name. See one of the webworker examples on how to load them.
   - `data-cargo-features`: (optional) Space or comma separated list of cargo features to activate.
-=======
-  - `data-type`: (optional) specifies how the binary should be loaded into the project. Can be set to `main` or `worker`. `main` is the default. There can only be one `main` link. For workers a javascript wrapper is created named after the binary name (if provided) or project name, which can be used to load it.
-  - `data-cargo-features`: (optional) Space or comma separated list of Cargo features to activate.
   - `data-cargo-no-default-features`: (optional) Disables the default Cargo features.
   - `data-cargo-all-features`: (optional) Enables all Cargo features.
     - Neither compatible with `data-cargo-features` nor `data-cargo-no-default-features`.
->>>>>>> ad17e17e
   - `data-wasm-opt`: (optional) run wasm-opt with the set optimization level. The possible values are `0`, `1`, `2`, `3`, `4`, `s`, `z` or an _empty value_ for wasm-opt's default. Set this option to `0` to disable wasm-opt explicitly. The values `1-4` are increasingly stronger optimization levels for speed. `s` and `z` (z means more optimization) optimize for binary size instead. Only used in `--release` mode.
   - `data-keep-debug`: (optional) instruct `wasm-bindgen` to preserve debug info in the final WASM output, even for `--release` mode. This may conflict with the use of wasm-opt, so to be sure, it is recommended to set `data-wasm-opt="0"` when using this option.
   - `data-no-demangle`: (optional) instruct `wasm-bindgen` to not demangle Rust symbol names.
