--- conflicted
+++ resolved
@@ -1,56 +1,11 @@
-<<<<<<< HEAD
 [workspace]
 members = [
   "trunk-cli",
-  "trunk-macros"
+  "trunk-macros",
+  "trunk"
 ]
-=======
-[package]
-name = "trunk"
-version = "0.8.0"
-edition = "2018"
-description = "Build, bundle & ship your Rust WASM application to the web."
-license = "MIT/Apache-2.0"
-authors = ["Anthony Dodd <dodd.anthonyjosiah@gmail.com>"]
-repository = "https://github.com/thedodd/trunk"
-readme = "README.md"
-categories = ["command-line-utilities", "wasm", "web-programming"]
-keywords = ["wasm", "bundler", "web", "build-tool", "compiler"]
->>>>>>> ed00c5a6
 
 [profile.release]
 lto = "fat"
 codegen-units = 1
-<<<<<<< HEAD
-panic = "abort"
-=======
-panic = "abort"
-
-[dependencies]
-anyhow = "1"
-async-process = "1"
-async-std = { version="1.9", features=["attributes", "unstable"] }
-cargo_metadata = "0.12"
-console = "0.14"
-dunce = "1"
-envy = "0.4"
-fs_extra = "1"
-futures = "0.3"
-http-types = "2"
-indicatif = "0.15"
-nipper = "0.1"
-notify = "4"
-open = "1"
-sass-rs = "0.2.2"
-seahash = "4"
-serde = { version="1", features=["derive"] }
-structopt = "0.3"
-structopt-derive = "0.4"
-surf = "2"
-tide = { version="0.16.0", features=["unstable"] }
-toml = "0.5"
-remove_dir_all = "0.6"
-
-[dev-dependencies]
-insta = "0.16.1"
->>>>>>> ed00c5a6
+panic = "abort"